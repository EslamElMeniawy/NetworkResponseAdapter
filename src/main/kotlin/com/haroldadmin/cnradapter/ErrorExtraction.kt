--- conflicted
+++ resolved
@@ -7,15 +7,9 @@
 
 internal const val UNKNOWN_ERROR_RESPONSE_CODE = 520
 
-<<<<<<< HEAD
-internal fun <S : Any, E : Any> HttpException.extractFromHttpException(
-    errorConverter: Converter<ResponseBody, E>
-): NetworkResponse<S, E> {
-=======
 internal fun <E : Any> HttpException.extractFromHttpException(
         errorConverter: Converter<ResponseBody, E>
 ): NetworkResponse.ServerError<E> {
->>>>>>> bfb43920
     val error = response()?.errorBody()
     val responseCode = response()?.code() ?: UNKNOWN_ERROR_RESPONSE_CODE
     val headers = response()?.headers()
@@ -34,19 +28,11 @@
 }
 
 internal fun <S : Any, E : Any> Throwable.extractNetworkResponse(
-<<<<<<< HEAD
-    errorConverter: Converter<ResponseBody, E>
-): NetworkResponse<S, E> {
-    return when (this) {
-        is IOException -> NetworkResponse.NetworkError(this)
-        is HttpException -> extractFromHttpException<S, E>(errorConverter)
-=======
         errorConverter: Converter<ResponseBody, E>
 ): NetworkResponse<S, E> {
     return when (this) {
         is IOException -> NetworkResponse.NetworkError(this)
         is HttpException -> extractFromHttpException<E>(errorConverter)
->>>>>>> bfb43920
         else -> NetworkResponse.UnknownError(this)
     }
 }